/*
 FirebaseApp
 https://github.com/RomainVialard/FirebaseApp
 
 Copyright (c) 2016 - 2018 Romain Vialard - Ludovic Lefebure - Spencer Easton - Jean-Rémi Delteil - Simon Debray
 
 Licensed under the Apache License, Version 2.0 (the "License");
 you may not use this file except in compliance with the License.
 You may obtain a copy of the License at
 
 http://www.apache.org/licenses/LICENSE-2.0
 
 Unless required by applicable law or agreed to in writing, software
 distributed under the License is distributed on an "AS IS" BASIS,
 WITHOUT WARRANTIES OR CONDITIONS OF ANY KIND, either express or implied.
 See the License for the specific language governing permissions and
 limitations under the License.
 */
var FirebaseApp_ = {};

FirebaseApp_.Base = function (base) {
  /**
   * @type {{
   *   url: string
   *   [secret]: string
   *   [serviceAccountEmail]: string
   *   [privateKey]: string
   * }}
   */
  this.base = base;
};

// noinspection JSUnusedGlobalSymbols
/**
 * Retrieves a database by url
 *
 * @param  {string} url - the database url
 * @param  {string} [optSecret] - a Firebase app secret
 *
 * @return {FirebaseApp_.Base} the Database found at the given URL
 */
function getDatabaseByUrl(url, optSecret) {
  return new FirebaseApp_.Base({
    url: url,
    secret: optSecret || '',
  });
}

/**
 * Returns a valid Firebase key from a given string
 * Firebase Keys can't contain any of the following characters: . $ # [ ] /
 * https://firebase.google.com/docs/database/usage/limits#data_tree
 * https://groups.google.com/forum/#!msg/firebase-talk/vtX8lfxxShk/skzA5vQFdosJ
 *
 * @param  {string} string - the string to encode
 *
 * @return {string} the encoded string
 */
function encodeAsFirebaseKey(string) {
  return string.replace(/\%/g, '%25')
    .replace(/\./g, '%2E')
    .replace(/\#/g, '%23')
    .replace(/\$/g, '%24')
    .replace(/\//g, '%2F')
    .replace(/\[/g, '%5B')
    .replace(/\]/g, '%5D');
}

var baseClass_ = FirebaseApp_.Base.prototype;

/**
 * Generates an authorization token to firebase
 *
 * @param  {string} userEmail the email account of the user you want to authenticate
 * @param  {object} optAuthData key-pairs of data to be associated to this user.
 * @param  {string} serviceAccountEmail the email of the service account used to generate this token
 * @param  {string} privateKey the private key of this service account
 * @return {object} the auth token granting access to firebase
 */
baseClass_.createAuthToken = function (userEmail, optAuthData, serviceAccountEmail, privateKey) {
  if (arguments.length > 2) { //more then two means they want to use a service account
    if (typeof arguments[1] === "string") { // no optional data
      this.base.serviceAccountEmail = arguments[1];
      this.base.privateKey = arguments[2];
      optAuthData = {};
    }
    else if (typeof arguments[1] === "object") { // optional data is present
      this.base.serviceAccountEmail = serviceAccountEmail;
      this.base.privateKey = privateKey;
    }
    return this.createAuthTokenFromServiceAccount_(userEmail, optAuthData);
  }
  else {
    return this.createLegacyAuthToken_(userEmail, optAuthData);
  }
};


FirebaseApp_._CustomClaimBlackList = {
  'iss': true,
  'sub': true,
  'aud': true,
  'exp': true,
  'iat': true,
  'auth_time': true,
  'nonce': true,
  'acr': true,
  'amr': true,
  'azp': true,
  
  'email': true,
  'email_verified': true,
  'phone_number	': true,
  'name': true,
  'firebase	': true,
};


/**
 * Generates an authorization token to Firebase
 *
 * @param  {string} userEmail - the email account of the user you want to authenticate
 * @param  {object} optCustomClaims - key-pairs of data to be associated to this user (aka custom claims).
 *
 * @return {object} the auth token granting access to firebase
 */
baseClass_.createAuthTokenFromServiceAccount_ = function (userEmail, optCustomClaims) {
  if (!("serviceAccountEmail" in this.base) || !("privateKey" in this.base)) {
    throw Error("You must provide both the serviceEmailAccount and the privateKey to generate a token");
  }
  
  var header = JSON.stringify({
    "typ": "JWT",
    "alg": "RS256",
  });
  header = Utilities.base64EncodeWebSafe(header);
  
  var now = Math.floor((new Date).getTime() / 1E3);
  var body = {
    "iss": this.base.serviceAccountEmail,
    "sub": this.base.serviceAccountEmail,
    "aud": "https://identitytoolkit.googleapis.com/google.identity.identitytoolkit.v1.IdentityToolkit",
    "iat": now,
    "exp": now + 3600,
    "uid": userEmail.replace(/[|&;$%@"<>()+,.]/g, ""),
    "claims": {},
  };
  
  // Add custom claims if any
  optCustomClaims && Object.keys(optCustomClaims).forEach(function (item) {
    // Throw on invalid Custom Claims key (https://firebase.google.com/docs/auth/admin/custom-claims#set_and_validate_custom_user_claims_via_the_admin_sdk)
    if (FirebaseApp_._CustomClaimBlackList[item]) {
      throw new Error(FirebaseApp_.NORMALIZED_ERRORS.INVALID_CUSTOM_CLAIMS_KEY);
    }
    
    body.claims[item] = optCustomClaims[item];
  });
  
  // Check Custom Claims length
  if (JSON.stringify(body.claims).length > 1000) {
    throw new Error(FirebaseApp_.NORMALIZED_ERRORS.INVALID_CUSTOM_CLAIMS_LENGTH);
  }
  
  body = JSON.stringify(body); // Stringified after adding optional auth data
  body = Utilities.base64Encode(body);
  var signature = Utilities.computeRsaSha256Signature(header + "." + body, this.base.privateKey);
  return header + "." + body + "." + Utilities.base64Encode(signature);
};

/**
 * Generates an authorization token to firebase
 *
 * @param  {string} userEmail the email account of the user you want to authenticate
 * @param  {object} optCustomClaims - key-pairs of data to be associated to this user (aka custom claims).
 * @return {object} the auth token granting access to firebase
 */
baseClass_.createLegacyAuthToken_ = function (userEmail, optCustomClaims) {
  var header = JSON.stringify({
    "typ": "JWT",
    "alg": "HS256",
  });
  header = Utilities.base64EncodeWebSafe(header);
  var payload = {
    "v": 0,
    "d": {
      "uid": userEmail.replace(/[|&;$%@"<>()+,.]/g, ""),
    }, // iat : 'issued at' in second
    "iat": Math.floor((new Date).getTime() / 1E3),
  };
  if (optCustomClaims) {
    Object.keys(optCustomClaims).forEach(function (item) {
      payload.d[item] = optCustomClaims[item];
    });
  }
  payload = JSON.stringify(payload); // Stringified after adding optional auth data
  payload = Utilities.base64EncodeWebSafe(payload);
  var hmac = Utilities.computeHmacSha256Signature(header + "." + payload, this.base.secret);
  return header + "." + payload + "." + Utilities.base64EncodeWebSafe(hmac);
};


/**
 * @typedef {{
 *   [auth]: string
 *   [shallow]: string
 *   [print]: string
 *   [limitToFirst]: string
 *   [limitToLast]: string
 * }} optQueryParameters
 */

/**
 * Returns the data at this path
 *
 * @param  {string} path - the path where the data is stored
 * @param  {optQueryParameters} [optQueryParameters] - a set of query parameters
 *
 * @return {object} the data found at the given path
 */
baseClass_.getData = function (path, optQueryParameters) {
  // Send request
  // noinspection JSAnnotator
  var [res] = FirebaseApp_._buildAllRequests([
    {
      method: 'get',
      path: path,
      optQueryParameters: optQueryParameters,
    },
  ], this);
  
  // Throw error
  if (res instanceof Error) {
    throw res;
  }
  
  return res;
};

/**
 * Returns data in all specified paths
 *
 * @param  {Array.<string | FirebaseApp_.request>} requests - array of requests
 *
 * @return {object} responses to each requests
 */
baseClass_.getAllData = function (requests) {
  return FirebaseApp_._buildAllRequests(requests, this);
};

/**
 * Generates a new child location using a unique key
 *
 * @param  {string} path - the path where to create a new child
 * @param  {object} data - the data to be written at the generated location
 * @param  {optQueryParameters} [optQueryParameters] - a set of query parameters
 *
 * @return {string} the child name of the new data that was added
 */
baseClass_.pushData = function (path, data, optQueryParameters) {
  // Send request
  // noinspection JSAnnotator
  var [res] = FirebaseApp_._buildAllRequests([
    {
      method: 'post',
      path: path,
      data: data,
      optQueryParameters: optQueryParameters,
    },
  ], this);
  
  // Throw error
  if (res instanceof Error) {
    throw res;
  }
  
  return res;
};

/**
 * Write data at the specified path
 *
 * @param  {string} path - the path where to write data
 * @param  {object} data - the data to be written at the specified path
 * @param  {optQueryParameters} [optQueryParameters] - a set of query parameters
 *
 * @return {object} the data written
 */
baseClass_.setData = function (path, data, optQueryParameters) {
  // Send request
  // noinspection JSAnnotator
  var [res] = FirebaseApp_._buildAllRequests([
    {
      method: 'put',
      path: path,
      data: data,
      optQueryParameters: optQueryParameters,
    },
  ], this);
  
  // Throw error
  if (res instanceof Error) {
    throw res;
  }
  
  return res;
};

/**
 * Update specific children at the specified path without overwriting existing data
 *
 * @param  {string} path - the path where to update data
 * @param  {object} data - the children to overwrite
 * @param  {optQueryParameters} [optQueryParameters] a - set of query parameters
 *
 * @return {object} the data written
 */
baseClass_.updateData = function (path, data, optQueryParameters) {
  // Send request
  // noinspection JSAnnotator
  var [res] = FirebaseApp_._buildAllRequests([
    {
      method: 'patch',
      path: path,
      data: data,
      optQueryParameters: optQueryParameters,
    },
  ], this);
  
  // Throw error
  if (res instanceof Error) {
    throw res;
  }
  
  return res;
};

/**
 * Delete data at the specified path
 *
 * @param  {string} path - the path where to delete data
 * @param  {optQueryParameters} [optQueryParameters] - a set of query parameters
 * @return {null}
 */
baseClass_.removeData = function (path, optQueryParameters) {
  // Send request
  // noinspection JSAnnotator
  var [res] = FirebaseApp_._buildAllRequests([
    {
      method: 'delete',
      path: path,
      optQueryParameters: optQueryParameters,
    },
  ], this);
  
  // Throw error
  if (res instanceof Error) {
    throw res;
  }
  
  return res;
};


FirebaseApp_._keyWhiteList = {
  auth: true,
  shallow: true,
  print: true,
  limitToFirst: true,
  limitToLast: true,
};

FirebaseApp_._errorCodeList = {
  '400': true, // bad request
  // '401': true, // Unauthorized (we do not retry on this error, as this is sent on unauthorized access by the rules)
  '500': true, // Internal Server Error
  '502': true, // Bad Gateway
};

FirebaseApp_._methodWhiteList = {
  'post': true,
  'put': true,
  'delete': true,
};

/**
 * @typedef {string} FirebaseApp_.NORMALIZED_ERROR
 */

/**
 * List all known Errors
 */
FirebaseApp_.NORMALIZED_ERRORS = {
  TRY_AGAIN: "We're sorry, a server error occurred. Please wait a bit and try again.",
  GLOBAL_CRASH: "We're sorry, a server error occurred. Please wait a bit and try again.",
  PERMISSION_DENIED: "Permission denied",
  INVALID_DATA: "Invalid data; couldn't parse JSON object. Are you sending a JSON object with valid key names?",
  INVALID_CUSTOM_CLAIMS_KEY: "Invalid custom claims key",
  INVALID_CUSTOM_CLAIMS_LENGTH: "Invalid custom claims length (>1000)",
};


/**
 * List errors on which no retry is needed
 */
FirebaseApp_.NORETRY_ERRORS = {};
FirebaseApp_.NORETRY_ERRORS[FirebaseApp_.NORMALIZED_ERRORS.PERMISSION_DENIED] = true;
FirebaseApp_.NORETRY_ERRORS[FirebaseApp_.NORMALIZED_ERRORS.INVALID_DATA] = true;


// noinspection JSUnusedGlobalSymbols, ThisExpressionReferencesGlobalObjectJS
this['FirebaseApp'] = {
  // Add local alias to run the library as normal code
  getDatabaseByUrl: getDatabaseByUrl,
  encodeAsFirebaseKey: encodeAsFirebaseKey,
  
  NORMALIZED_ERRORS: FirebaseApp_.NORMALIZED_ERRORS,
};

/**
 * @typedef {{
 *   path: string
 *   [method]: 'get' | 'post' | 'put' | 'patch' | 'delete'
 *   [data]: *
 *   optQueryParameters: optQueryParameters
 *   
 *   [response]: Object
 *   [error]: Error
 * }} FirebaseApp_.request
 */


/**
 * Pre-build all Urls
 *
 * @param {Array.<string | FirebaseApp_.request>} requests
 * @param {FirebaseApp_.Base} db information of the database
 *
 * @return {Array.<Object | *>}
 */
FirebaseApp_._buildAllRequests = function (requests, db) {
  var authToken = db.base.secret, finalRequests = [], headers = {};
  
  // Deep copy of object to avoid changing it
  /** @type {Array.<string | FirebaseApp_.request>} */
  var initialRequests = JSON.parse(JSON.stringify(requests));
  
  // Check if authentication done via OAuth 2 access token
  if (authToken && authToken.indexOf('ya29.') !== -1) {
    headers['Authorization'] = 'Bearer ' + authToken;
    authToken = '';
  }
  
  // Prepare all URLs requests
  for (var i = 0; i < initialRequests.length; i++) {
    
    // Transform string request in object
    if (typeof initialRequests[i] === 'string') {
      initialRequests[i] = {
        optQueryParameters: {},
        path: initialRequests[i],
      };
    }
    else {
      // Make sure that query parameters are initialized
      initialRequests[i].optQueryParameters = initialRequests[i].optQueryParameters || {};
      initialRequests[i].path = initialRequests[i].path || '';
    }
    
    // Init request object
    var requestParam = {
      muteHttpExceptions: true,
      headers: {},
      url: '',
      method: initialRequests[i].method || 'get',
    };
    
    // Add data if any
    'data' in initialRequests[i] && (requestParam.payload = JSON.stringify(initialRequests[i].data));
    
    // Add Authorization header if necessary
    headers['Authorization'] && (requestParam.headers['Authorization'] = headers['Authorization']);
    
    // Change parameters for PATCH method
    if (requestParam.method === 'patch') {
      requestParam.headers['X-HTTP-Method-Override'] = 'PATCH';
      requestParam.method = 'post';
    }
    
    // Add authToken if needed
    authToken && (initialRequests[i].optQueryParameters['auth'] = authToken);
    
    
    // Build parameters before adding them in the url
    var parameters = [];
    for (var key in initialRequests[i].optQueryParameters) {
      
      // Encode non boolean parameters (except whitelisted keys)
      if (!FirebaseApp_._keyWhiteList[key] && typeof initialRequests[i].optQueryParameters[key] === 'string') {
        initialRequests[i].optQueryParameters[key] = encodeURIComponent('"' + initialRequests[i].optQueryParameters[key] + '"');
      }
      
      parameters.push(key + '=' + initialRequests[i].optQueryParameters[key]);
    }
    
    // Build request URL, encode all "%" to avoid URL path auto decoding
<<<<<<< HEAD
    requestParam.url = db.base.url + initialRequests[i].path.replace(/%/g, '%25') + '.json' + (parameters.length ? '?' + parameters.join('&') : '');
=======
    requestParam.url = db.base.url + initialRequests[i].path.replace(/%/g, '%25').replace(/\+/g, '%2b') + '.json'+ (parameters.length ? '?'+ parameters.join('&') : '');
>>>>>>> ad839fa5
    
    // Store request
    finalRequests.push(requestParam);
  }
  
  
  // Get request results
  FirebaseApp_._sendAllRequests(finalRequests, initialRequests, db);
  var data = [];
  
  // Store each response in an object with the respective Firebase path as key
  for (var j = 0; j < initialRequests.length; j++) {
    data.push('response' in initialRequests[j]
      ? initialRequests[j].response 
      : initialRequests[j].error
    );
  }
  
  return data;
};

/**
 * Send all request using UrlFetchApp.fetchAll()
 * The results are directly written in the originalsRequests objects (in the <error> and <response> fields
 *
 * @param {Array.<{url: string, headers: {}, muteHttpExceptions: boolean, method: string, [data]: string}>} finalRequests
 * @param {Array<FirebaseApp_.request>} originalsRequests - location of each data
 * @param {FirebaseApp_.Base} db - information of the database
 * @param {number} [n] - exponential back-off count
 *
 * @return {*}
 * @private
 */
FirebaseApp_._sendAllRequests = function (finalRequests, originalsRequests, db, n) {
  var responses;
  
  // If we only have one request, use fetch() instead of fetchAll(), as it's quicker
  if (finalRequests.length === 1) {
    try {
      responses = [
        UrlFetchApp.fetch(finalRequests[0].url, finalRequests[0]),
      ];
    } catch (e) {
      // As muteHttpExceptions is set to true we are only catching timeout errors here (after 60s)
      // If we are writing data, assume Firebase will eventually write -> ignore failure
      if (FirebaseApp_._methodWhiteList[finalRequests[0].method]) {
        responses = [
          new FirebaseApp_.FetchResponse(200, undefined),
        ];
      }
      else {
        responses = [
          new FirebaseApp_.FetchResponse(400, 'Bad request or Time-out'),
        ];
      }
    }
  }
  // For multiple request, use fetchAll()
  else {
    try {
      responses = UrlFetchApp.fetchAll(finalRequests);
    } catch (e) {
      // <e> will contain the problematic URL (only one) in clear, so with the secret if provided.
      // As we are not able to clearly tell which request crashed, and we will not retry with excluding request one by one
      throw new Error(FirebaseApp_.NORMALIZED_ERRORS.GLOBAL_CRASH);
    }
  }
  
  var errorCount = 0;
  // to push all requests that should be retried
  var retry = {
    finalReq: [],
    originalReq: [],
  };
  
  // Init exponential back-off counter
  n = n || 0;
  
  // Process all responses
  for (var i = 0; i < responses.length; i++) {
    var responseCode = responses[i].getResponseCode();
    
    // print=silent, used to improve write performance returns a 204 No Content on success
    // https://firebase.google.com/docs/database/rest/save-data#section-rest-write-performance
    if (responseCode === 204) {
      originalsRequests[i].response = undefined;
      
      // Delete possible previous error (when in re-try)
      delete originalsRequests[i].error;
      
      continue;
    }
    
    var responseContent = responses[i].getContentText();
    
    // if response content is a string and contains the Firebase secret, assume it's an error on which a retry is needed
    // and replace the error returned by a generic one to avoid throwing the secret
    if (db.base.secret && typeof responseContent === 'string' && responseContent.indexOf(db.base.secret) !== -1) {
      errorCount += 1;
      
      originalsRequests[i].error = new Error(FirebaseApp_.NORMALIZED_ERRORS.TRY_AGAIN);
      
      retry.finalReq.push(finalRequests[i]);
      retry.originalReq.push(originalsRequests[i]);
      
      continue;
    }
    
    var errorMessage;
    var responseParsed;
    // try parsing response
    try {
      responseParsed = JSON.parse(responseContent);
    } catch (e) {
      // if responseContent is undefined => internal error on UrlFetch service, try again
      // It is caught as JSON.parse(undefined) fails ("Unexpected token")
      errorMessage = FirebaseApp_.NORMALIZED_ERRORS.TRY_AGAIN;
    }
    
    // Retry on specific response codes, specific error messages or if we failed to parse the response
    if (FirebaseApp_._errorCodeList[responseCode] || !(responseParsed && responseParsed.error && FirebaseApp_.NORETRY_ERRORS[responseParsed.error]) || errorMessage) {
      errorCount += 1;
      
      // Add the response code to the error message if it comes from the response
      originalsRequests[i].error = responseParsed && responseParsed.error
        ? new Error(responseCode +' - '+ responseParsed.error)
        : new Error(errorMessage || FirebaseApp_.NORMALIZED_ERRORS.TRY_AGAIN);
      
      retry.finalReq.push(finalRequests[i]);
      retry.originalReq.push(originalsRequests[i]);
      
      continue;
    }
    
    // Save valid response
    if (responseCode === 200) {
      
      // For POST request, the result is a JSON {"name": "$newKey"} and we want to return the $newKey
      if (finalRequests[i].method === 'post' && finalRequests[i].headers['X-HTTP-Method-Override'] !== 'PATCH') {
        originalsRequests[i].response = responseParsed && responseParsed['name'] || '';
      }
      else {
        originalsRequests[i].response = responseParsed;
      }
      
      // Delete possible previous error (when in re-try)
      delete originalsRequests[i].error;
      
      continue;
    }
    
    if (responseCode === 401) {
      originalsRequests[i].error = new Error(responseParsed.error || FirebaseApp_.NORMALIZED_ERRORS.PERMISSION_DENIED);
      
      continue;
    }
    
    // All other cases are errors that we do not retry
    originalsRequests[i].error = new Error(FirebaseApp_.NORMALIZED_ERRORS.TRY_AGAIN);
  }
  
  // Retry at max 6 times on failed calls
  // and - for the first try - only retry if
  // there are less than 100 errors and the error number account for less than a quarter of the requests
  // This is to avoid emptying the UrlFetchApp quota for nothing
  if (errorCount && n <= 6 && (n > 0 || (errorCount <= 100 && errorCount < originalsRequests.length / 4))) {
    // Exponential back-off is needed as server errors are more and more common on Firebase
    Utilities.sleep((Math.pow(2, n) * 1000) + (Math.round(Math.random() * 1000)));
    
    FirebaseApp_._sendAllRequests(retry.finalReq, retry.originalReq, db, n + 1);
  }
};


/**
 * Fake UrlFetchApp.HTTPResponse object
 *
 * @param {number} responseCode
 * @param {string | undefined} responseContent
 *
 * @constructor
 */
FirebaseApp_.FetchResponse = function (responseCode, responseContent) {
  this.code = responseCode;
  this.content = responseContent;
};

/**
 * Return set HTTP response code
 *
 * @return {number}
 */
FirebaseApp_.FetchResponse.prototype.getResponseCode = function () {
  return this.code;
};

/**
 * Return set HTTP response content text
 *
 * @return {string | undefined}
 */
FirebaseApp_.FetchResponse.prototype.getContentText = function () {
  return this.content;
};<|MERGE_RESOLUTION|>--- conflicted
+++ resolved
@@ -503,11 +503,7 @@
     }
     
     // Build request URL, encode all "%" to avoid URL path auto decoding
-<<<<<<< HEAD
-    requestParam.url = db.base.url + initialRequests[i].path.replace(/%/g, '%25') + '.json' + (parameters.length ? '?' + parameters.join('&') : '');
-=======
-    requestParam.url = db.base.url + initialRequests[i].path.replace(/%/g, '%25').replace(/\+/g, '%2b') + '.json'+ (parameters.length ? '?'+ parameters.join('&') : '');
->>>>>>> ad839fa5
+    requestParam.url = db.base.url + initialRequests[i].path.replace(/%/g, '%25').replace(/\+/g, '%2b') + '.json' + (parameters.length ? '?' + parameters.join('&') : '');
     
     // Store request
     finalRequests.push(requestParam);
